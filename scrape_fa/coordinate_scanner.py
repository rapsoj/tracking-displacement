from __future__ import annotations

import click
import h5py
import glob
import json
import math
import numpy as np
import os
import rasterio
import yaml
from collections import defaultdict
from datetime import datetime, date, timedelta
from rasterio.errors import RasterioIOError
from rasterio.warp import transform
from typing import Any

from scrape_fa.util.logging_config import setup_logging

LOGGER = setup_logging('coordinate_scanner')
WIDTH = None
HEIGHT = None


def group_coords(
    features: list[dict[str, Any]],
    step: float
) -> dict[tuple[float, float], list[dict[str, Any]]]:
    grouped = defaultdict(list)
    for feat in features:
        geom = feat.get('geometry', {})
        if geom.get('type') == 'Point':
            coords = geom.get('coordinates', [])
            if len(coords) == 2:
                lon, lat = coords
                # Group to nearest step
                lon_group = math.floor(lon / step) * step
                lat_group = math.floor(lat / step) * step
                for i in range(-1, 2):
                    for j in range(-1, 2):
                        # Adjust grouping to include neighboring pixels
                        lon_group_adj = round(lon_group + i * step, 5)
                        lat_group_adj = round(lat_group + j * step, 5)
                        grouped[(lon_group_adj, lat_group_adj)].append(feat)
    return grouped


def process_group(
    src: rasterio.io.DatasetReader,
    feats: list[dict[str, Any]],
    lon: float,
    lat: float,
    step: float,
    origin_image: str,
    origin_date: str,
    src_crs: Any,
    wgs84_crs: Any,
    prewar_src: rasterio.io.DatasetReader | None = None
) -> tuple[np.ndarray, np.ndarray, dict[str, Any], np.ndarray | None]:
    global WIDTH, HEIGHT
    try:
        # Transform WGS84 (lon, lat) to raster CRS
        xs, ys = transform(wgs84_crs, src_crs, [lon - step, lon + 2 * step], [lat - step, lat + 2 * step])
        x1, x2 = xs[0], xs[1]
        y1, y2 = ys[0], ys[1]

        row1, col1 = src.index(x1, y1)
        row2, col2 = src.index(x2, y2)
        row_start, row_end = sorted([row1, row2])
        col_start, col_end = sorted([col1, col2])
        if WIDTH is None:
            WIDTH = col_end - col_start
        elif (col_end - col_start) != WIDTH:
            col_end = col_start + WIDTH
        if HEIGHT is None:
            HEIGHT = row_end - row_start
        elif (row_end - row_start) != HEIGHT:
            row_end = row_start + HEIGHT

        # Read RGB bands and convert to greyscale
        data = src.read([1, 2, 3], window=((row_start, row_end), (col_start, col_end)))
        if data.size == 0 or np.all(np.isnan(data)) or np.all(data == 0):
            return None, None, None, None
        r = data[0].astype(float)
        g = data[1].astype(float)
        b = data[2].astype(float)
        grey = 0.2989 * r + 0.5870 * g + 0.1140 * b

        # Create label image
        label = np.zeros_like(grey, dtype=np.uint8)
        for feat in feats:
            feat_lon, feat_lat = feat['geometry']['coordinates']
            local_col = int(round((feat_lon - (lon - step)) / (3 * step) * (label.shape[1] - 1)))
            local_row = int(round((feat_lat - (lat - step)) / (3 * step) * (label.shape[0] - 1)))
            for dr in range(-1, 2):
                for dc in range(-1, 2):
                    rr = (label.shape[0] - local_row) + dr
                    cc = local_col + dc
                    if 0 <= rr < label.shape[0] and 0 <= cc < label.shape[1]:
                        label[rr, cc] = 255

        meta = {
            'origin_image': origin_image,
            'origin_date': origin_date,
            'lon_min': lon - step,
            'lon_max': lon + 2 * step,
            'lat_min': lat - step,
            'lat_max': lat + 2 * step
        }

        # Read corresponding prewar tile if available
        prewar_tile = None
        if prewar_src:
            pre_xs, pre_ys = transform(wgs84_crs, prewar_src.crs, [lon - step, lon + 2 * step],
                                       [lat - step, lat + 2 * step])
            pre_row1, pre_col1 = prewar_src.index(pre_xs[0], pre_ys[0])
            pre_row2, pre_col2 = prewar_src.index(pre_xs[1], pre_ys[1])

            pre_row_start, pre_row_end = sorted([pre_row1, pre_row2])
            pre_col_start, pre_col_end = sorted([pre_col1, pre_col2])

            # Clip to raster bounds
            pre_row_start = max(0, pre_row_start)
            pre_row_end = min(prewar_src.height, pre_row_end)
            pre_col_start = max(0, pre_col_start)
            pre_col_end = min(prewar_src.width, pre_col_end)

            pre_data = prewar_src.read(1, window=((pre_row_start, pre_row_end), (pre_col_start, pre_col_end)))
            prewar_tile = pre_data.astype(np.float32)

        return grey.astype(np.float32), label, meta, prewar_tile

    except Exception as e:
        LOGGER.exception("Failed to process group")
        return None, None, None, None


def parse_date_safe(date_str: str | None) -> date | None:
    """Parse YYYY-MM-DD or return None if missing/invalid."""
    if not date_str:
        return None
    try:
        return datetime.strptime(date_str[:10], "%Y-%m-%d").date()
    except Exception:
        return None


def filter_tents_by_target_date(
    features: list[dict[str, Any]],
    date_target: date
) -> list[dict[str, Any]]:
    """
    Keep tents where:
      - start <= target <= end, OR
      - end is None but target is within 30 days of start.
    """
    filtered = []
    for feat in features:
        props = feat.get('properties', {})
        tent_start_dt = parse_date_safe(props.get('date_start'))
        tent_end_dt = parse_date_safe(props.get('date_end'))

        if tent_start_dt and tent_start_dt <= date_target:
            if tent_end_dt and date_target <= tent_end_dt:
                filtered.append(feat)
            elif tent_end_dt is None and date_target - tent_start_dt <= timedelta(days=30):
                filtered.append(feat)
    return filtered


def extract_date_from_filename(filename: str) -> str | None:  # ### CHANGED: new helper
    """Extract first numeric sequence (YYYYMMDD) from a filename split by underscores."""
    parts = os.path.splitext(os.path.basename(filename))[0].split("_")
    for p in parts:
        if p.isdigit() and len(p) == 8:  # likely a date
            return p
    return None


def is_high_quality_tile(
    feats: list[dict[str, Any]],
    date_target_str: str,
    src: rasterio.io.DatasetReader,
    lon: float,
    lat: float,
    step: float,
    start_threshold: float,
    max_missing_end: float,
    min_valid_fraction: float
) -> bool:
    """
    Determine if a tile is high quality based on:
      1. Fraction of tents starting on the target date
      2. Fraction of tents with missing end date
      3. Completeness of raster data in the tile

    Args:
        feats (list): List of GeoJSON features in the tile.
        date_target_str (str): Date string from the filename (YYYYMMDD).
        src (rasterio.DatasetReader): Opened rasterio dataset.
        lon (float): Longitude of tile center.
        lat (float): Latitude of tile center.
        step (float): Tile step size.
        start_threshold (float): Minimum fraction of points with start date equal to target.
        max_missing_end (float): Maximum allowed fraction of tents with missing end date.
        min_valid_fraction (float): Minimum fraction of non-NaN, non-zero raster pixels.

    Returns:
        bool: True if tile meets all criteria, False otherwise.
    """
    if not feats or not date_target_str:
        return False

    # --- Date checks ---
    date_target = datetime.strptime(date_target_str, '%Y%m%d').date()
    start_matches = sum(parse_date_safe(f.get('properties', {}).get('date_start')) == date_target for f in feats)
    missing_end_count = sum(parse_date_safe(f.get('properties', {}).get('date_end')) is None for f in feats)

    start_fraction = start_matches / len(feats)
    missing_end_fraction = missing_end_count / len(feats)
    if start_fraction < start_threshold or missing_end_fraction > max_missing_end:
        return False

    # --- Raster data check ---
    try:
        # Transform tile bounds from WGS84 to raster CRS
        xs, ys = transform('EPSG:4326', src.crs, [lon - step, lon + 2 * step], [lat - step, lat + 2 * step])
        x1, x2 = xs[0], xs[1]
        y1, y2 = ys[0], ys[1]

        # Get pixel indices, clipped to raster bounds
        row1, col1 = src.index(x1, y1)
        row2, col2 = src.index(x2, y2)
        row_start, row_end = max(0, min(row1, row2)), min(src.height, max(row1, row2))
        col_start, col_end = max(0, min(col1, col2)), min(src.width, max(col1, col2))

        if row_start >= row_end or col_start >= col_end:
            return False  # Empty window

        data = src.read([1, 2, 3], window=((row_start, row_end), (col_start, col_end)))

        # Fraction of valid (non-NaN, non-zero) pixels
        valid_mask = ~np.isnan(data) & (data != 0)
        valid_fraction = np.count_nonzero(valid_mask) / data.size
        if valid_fraction < min_valid_fraction:
            return False
    except Exception:
        return False

    return True


class HDF5Writer:

    def __init__(self, hdf5_path: str):
        self.hdf5_path = hdf5_path
        self.file = h5py.File(self.hdf5_path, 'w')
        self.greyscale_group = self.file.create_group('feature')
        self.label_group = self.file.create_group('label')
        self.tile_idx = 0

    def add_entry(self, grey: np.ndarray, label: np.ndarray, meta: dict[str, Any], prewar: np.ndarray | None = None):
        tile_name = f"tile_{self.tile_idx:05d}"
        gset = self.greyscale_group.create_dataset(tile_name, data=grey, compression='gzip')
        lset = self.label_group.create_dataset(tile_name, data=label, compression='gzip')
        if prewar is not None:
            pset = self.greyscale_group.create_dataset(tile_name + "_prewar", data=prewar, compression='gzip')
            for attr, val in [('origin_image', meta['origin_image']),
                              ('origin_date', meta['origin_date']),
                              ('lon_min', round(meta['lon_min'], 5)),
                              ('lon_max', round(meta['lon_max'], 5)),
                              ('lat_min', round(meta['lat_min'], 5)),
                              ('lat_max', round(meta['lat_max'], 5))]:
                pset.attrs[attr] = val

        for ds in (gset, lset):
            ds.attrs['origin_image'] = meta['origin_image']
            ds.attrs['origin_date'] = meta['origin_date']
            ds.attrs['lon_min'] = round(meta['lon_min'], 5)
            ds.attrs['lon_max'] = round(meta['lon_max'], 5)
            ds.attrs['lat_min'] = round(meta['lat_min'], 5)
            ds.attrs['lat_max'] = round(meta['lat_max'], 5)
        self.tile_idx += 1

    def write(self):
        self.file.close()


def scan_grouped_coordinates(
    geotiff_path: str,
    geojson_path: str,
    hdf5_writer: 'HDF5Writer',
    quality_thresholds: dict[str, Any],
    step: float,
    date_target: str | None,
    prewar_path: str | None = None  # <--- added
) -> None:

    try:
        src = rasterio.open(geotiff_path)
    except RasterioIOError:
        LOGGER.exception(f"Error opening GeoTIFF")
        return

    prewar_src = rasterio.open(prewar_path) if prewar_path else None

    with open(geojson_path, 'r') as f:
        geojson = json.load(f)
        features = geojson.get('features', [])

    if date_target:
        try:
            date_obj = datetime.strptime(date_target, '%Y%m%d').date()
            features = filter_tents_by_target_date(features, date_obj)
            LOGGER.info(f"[{os.path.basename(geotiff_path)}] Filtered to {len(features)} features for date {date_target}.")
        except Exception:
            LOGGER.exception(f"Date parsing error for {geotiff_path}")
            return

    grouped = group_coords(features, step)
    LOGGER.info(f"[{os.path.basename(geotiff_path)}] Found {len(grouped)} coordinate groups with tents.")

    bounds = src.bounds
    LOGGER.info(f"GeoTIFF bounds: min_lon={bounds.left}, min_lat={bounds.bottom}, max_lon={bounds.right}, max_lat={bounds.top}")

    src_crs = src.crs
    wgs84_crs = 'EPSG:4326'

    high_quality_found = False  # Track if any HQ tiles are processed

    for (lon, lat), feats in grouped.items():
        if not is_high_quality_tile(feats, date_target, src, lon, lat, step, **quality_thresholds):
            continue
        grey, label, meta, prewar_tile = process_group(src, feats, lon, lat, step, os.path.basename(geotiff_path), date_target or '', src_crs, wgs84_crs, prewar_src)
        high_quality_found = True
        if grey is not None and label is not None and meta is not None:
            hdf5_writer.add_entry(grey, label, meta, prewar_tile)

    if not high_quality_found:
        LOGGER.warn(f"No valid high-quality tiles found in {os.path.basename(geotiff_path)}")

    src.close()
    if prewar_src:
        prewar_src.close()

def scan_all_coordinates(
    geotiff_path: str,
    hdf5_writer: 'HDF5Writer',
    date_target: str | None,
    step: float = 0.001,
):
    try:
        src = rasterio.open(geotiff_path)
    except RasterioIOError:
        LOGGER.exception(f"Error opening GeoTIFF")
        return


    bounds = src.bounds
    lon_bounds, lat_bounds = transform(src.crs, 'EPSG:4326', [bounds.left, bounds.right], [bounds.bottom, bounds.top])
    LOGGER.info(f"GeoTIFF bounds: min_lon={lon_bounds[0]}, min_lat={lat_bounds[0]}, max_lon={lon_bounds[1]}, max_lat={lat_bounds[1]}")

    src_crs = src.crs
    wgs84_crs = 'EPSG:4326'

    for lon in np.arange(lon_bounds[0], lon_bounds[1], step):
        for lat in np.arange(lat_bounds[0], lat_bounds[1], step):
            grey, label, meta = process_group(src, [], lon, lat, step, os.path.basename(geotiff_path), date_target or '', src_crs, wgs84_crs)
            if grey is not None and label is not None and meta is not None:
                hdf5_writer.add_entry(grey, label, meta)

    src.close()

@click.command()
@click.argument('config', type=click.Path(exists=True, dir_okay=False))
def cli(config):
    """
    Run coordinate_scanner using a YAML config file.
    The YAML file must define: geotiff_dir, geojson, hdf5, step, start_threshold, max_missing_end, min_valid_fraction.
    Example YAML:
        geotiff_dir: path/to/geotiffs
        geojson: path/to/tents.geojson
        hdf5: path/to/output.h5
        step: 0.001
        start_threshold: 0.2
        max_missing_end: 0.6
        min_valid_fraction: 0.9
    """
    with open(config, 'r') as f:
        params = yaml.safe_load(f)
    required = ['geotiff_dir', 'hdf5', 'processing']
    for k in required:
        if k not in params:
            raise click.ClickException(f"Missing required config key: {k}")
    coordinate_scanner(
        params['geotiff_dir'],
        params.get("geojson"),
        params['hdf5'],
        **params['processing'],
        prewar_path=params.get('prewar_gaza')
    )


<<<<<<< HEAD
def coordinate_scanner(geotiff_dir: str, geojson: str | None, hdf5: str, step: float, quality_thresholds: dict[str, Any]) -> None:
=======
def coordinate_scanner(geotiff_dir: str, geojson: str, hdf5: str, step: float, quality_thresholds: dict[str, Any], prewar_path: str | None = None) -> None:
>>>>>>> 4adf4bcf
    tif_files = glob.glob(os.path.join(geotiff_dir, "*.tif"))
    if not tif_files:
        LOGGER.error(f"No .tif files found in {geotiff_dir}")
        return
    hdf5_writer = HDF5Writer(hdf5)
    for tif_path in tif_files:
        date_target = extract_date_from_filename(tif_path)
        if not date_target:
            LOGGER.warn(f"Skipping {tif_path} (no date found in filename).")
            continue

        LOGGER.info(f"Processing {tif_path} with date {date_target}...")
<<<<<<< HEAD
        if geojson is not None:
            scan_grouped_coordinates(tif_path, geojson, hdf5_writer, quality_thresholds, step, date_target)
        else:
            scan_all_coordinates(tif_path, hdf5_writer, date_target, step)
=======
        scan_grouped_coordinates(tif_path, geojson, hdf5_writer, quality_thresholds, step, date_target, prewar_path)
>>>>>>> 4adf4bcf
    hdf5_writer.write()
    LOGGER.info(f"Saved dataset to {hdf5}")


if __name__ == "__main__":
    cli()

# EXAMPLE CLI USAGE:
# poetry run coordinate_scanner config.yaml<|MERGE_RESOLUTION|>--- conflicted
+++ resolved
@@ -401,11 +401,8 @@
     )
 
 
-<<<<<<< HEAD
-def coordinate_scanner(geotiff_dir: str, geojson: str | None, hdf5: str, step: float, quality_thresholds: dict[str, Any]) -> None:
-=======
-def coordinate_scanner(geotiff_dir: str, geojson: str, hdf5: str, step: float, quality_thresholds: dict[str, Any], prewar_path: str | None = None) -> None:
->>>>>>> 4adf4bcf
+
+def coordinate_scanner(geotiff_dir: str, geojson: str | None, hdf5: str, step: float, quality_thresholds: dict[str, Any], prewar_path: str | None = None) -> None:
     tif_files = glob.glob(os.path.join(geotiff_dir, "*.tif"))
     if not tif_files:
         LOGGER.error(f"No .tif files found in {geotiff_dir}")
@@ -418,14 +415,10 @@
             continue
 
         LOGGER.info(f"Processing {tif_path} with date {date_target}...")
-<<<<<<< HEAD
         if geojson is not None:
-            scan_grouped_coordinates(tif_path, geojson, hdf5_writer, quality_thresholds, step, date_target)
+            scan_grouped_coordinates(tif_path, geojson, hdf5_writer, quality_thresholds, step, date_target, prewar_path)
         else:
             scan_all_coordinates(tif_path, hdf5_writer, date_target, step)
-=======
-        scan_grouped_coordinates(tif_path, geojson, hdf5_writer, quality_thresholds, step, date_target, prewar_path)
->>>>>>> 4adf4bcf
     hdf5_writer.write()
     LOGGER.info(f"Saved dataset to {hdf5}")
 
